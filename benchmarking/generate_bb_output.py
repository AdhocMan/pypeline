--- conflicted
+++ resolved
@@ -97,11 +97,7 @@
     precision = 32 # 32 or 64
 
     #data = SimulatedDataGen(frequency = 145e6)
-<<<<<<< HEAD
     data = RealDataGen("/users/mibianco/data/gauss4/gauss4_t201806301100_SBL180.MS", N_level = 4,  N_station = 24 ) # n level = # eigenimages
-=======
-    data = RealDataGen("/home/etolley/data/gauss4/gauss4_t201806301100_SBL180.MS", N_level = 4,  N_station = 37 ) # n level = # eigenimages
->>>>>>> 8ee240e3
     #data = RealDataGen("/home/etolley/data/gauss2/gauss2_t201806301100_SBL180.MS", N_level = 2)
 
     doPeriodic = False
@@ -139,16 +135,10 @@
         stats_standard = synthesizer_standard(V,XYZ,W)
         stats_sens_standard = synthesizer_standard(Vs,XYZ,W)
         stats_sens_standard = np.sum(stats_sens_standard, axis = 0)
-<<<<<<< HEAD
-
-
-        stats_standard_norm = stats_standard * D.reshape(-1, 1,1)
-        stats_periodic_norm = stats_periodic *  D.reshape(-1, 1,1)
-=======
-        stats_standard_norm = stats_standard * D.reshape(-1, 1)
+        stats_standard_norm = stats_standard * D.reshape(-1, 1, 1)
         if doPeriodic:
             stats_periodic = synthesizer_periodic(V,XYZ,W)
-            stats_periodic_norm = stats_periodic *  D.reshape(-1, 1,1)
+            stats_periodic_norm = stats_periodic *  D.reshape(-1, 1, 1)
             # trasform the periodic field statistics to periodic eigenimages
             field_periodic      = synthesizer_periodic.synthesize(stats_periodic)
             field_periodic_norm = synthesizer_periodic.synthesize(stats_periodic_norm)
@@ -156,7 +146,6 @@
             icrs_grid = np.tensordot(synthesizer_periodic._R.T, bfsf_grid, axes=1)
 
         
->>>>>>> 8ee240e3
         #stats_sens_standard_norm = stats_sens_standard * Ds.reshape(-1, 1, 1)
         #stats_sens_periodic_norm = stats_sens_periodic * Ds.reshape(-1, 1, 1)
 
@@ -194,12 +183,8 @@
         wcs = wcs.sub(['celestial'])
     print(pix)
     img_standard = image.Image(stats_standard_combined, pix)
-<<<<<<< HEAD
     print(img_standard.shape)
     img_standard.to_fits('bluebild_standard_4gauss.fits')
-=======
-    img_standard.to_fits('bluebild_standard_4gauss_test.fits')
->>>>>>> 8ee240e3
 
     #try_fix(stats_standard_combined, stats_standard_normcombined,  pix, wcs)
 
