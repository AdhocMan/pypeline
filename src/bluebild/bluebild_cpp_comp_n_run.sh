#!/bin/bash

#SBATCH --mem 0
#SBATCH --exclusive
#SBATCH --time 03:00:00
#SBATCH --partition build

set -e
set +x

<<<<<<< HEAD
export BLUEBILD_GPU=CUDA

export MARLA_ROOT="~/SKA/epfl-radio-astro/marla_gf"

WIPE_BUILD_DIR=0
=======
export BLUEBILD_GPU=OFF

#export MARLA_ROOT="~/SKA/epfl-radio-astro/marla_gf"

WIPE_BUILD_DIR=1
>>>>>>> 72b2db89
RUN_PYTHON=1
RUN_TESTS=0
RUN_ADVISOR=0
RUN_VTUNE=0
FILTER="" #32
GCC_VERS=9


#for COMPILER in GCC ICC; do
for COMPILER in GCC; do

    echo; echo
    echo "@@@@@ RUNNING WITH $COMPILER"
    echo

    if   [ $COMPILER == "GCC" ]; then
        export CXXFLAGS="-g -DNDEBUG -fPIC -m64 -Ofast -fopenmp -pedantic -ffast-math  -march=skylake-avx512 -mprefer-vector-width=512 -ftree-vectorize -funsafe-math-optimizations -lm"
    elif [ $COMPILER == "ICC" ]; then
        export CXXFLAGS="-g -DNDEBUG -fPIC -m64 -Ofast -qopenmp -qopt-report=2 -qopt-report-phase=vec -xCORE-AVX512 -qopt-zmm-usage=high"
    fi

    module purge
    if [ $BLUEBILD_GPU == "OFF" ]; then
        if [ $COMPILER == "GCC" ]; then
            #module load gcc openblas/0.3.10-openmp cmake fftw
            if [ $GCC_VERS == 8 ]; then
                module load gcc openblas/0.3.10-openmp cmake fftw
            elif [ $GCC_VERS == 9 ]; then
                module load gcc/9.3.0 mvapich2 openblas/0.3.10-openmp cmake fftw
            else
                echo "Fatal. Unknown GCC version $GCC_VERS"
                exit 1
            fi
        elif [ $COMPILER == "ICC" ]; then
            module load intel intel-mkl cmake fftw
        else
            echo "Fatal: unknown compiler $COMPILER. Only knows GCC and ICC"
            exit 1
        fi
    else # assumes cuda for now
        if [ $COMPILER == "GCC" ]; then
            if [ $GCC_VERS == 8 ]; then
                module load gcc cuda/11.0 openblas/0.3.10-openmp cmake fftw
            elif [ $GCC_VERS == 9 ]; then
                echo "gcc9"
                module load gcc/9.3.0-cuda mvapich2 cuda/11.0 openblas/0.3.10-openmp cmake fftw
            else
                echo "Fatal. Unknown GCC version $GCC_VERS"
                exit 1
            fi
        elif [ $COMPILER == "ICC" ]; then
            module load intel cuda/11.0 intel-mkl cmake fftw
        else
            echo "Fatal: unknown compiler $COMPILER. Only knows GCC and ICC"
            exit 1
        fi 
    fi
    module list

    source ~/miniconda3/etc/profile.d/conda.sh
    conda activate pype-111
    echo "CONDA_PREFIX = $CONDA_PREFIX"

    pip show bluebild || echo "bluebild package not found (expected :-))"


    export PROJECT_DIR=~/SKA/epfl-radio-astro/
    export FINUFFT_ROOT=$PROJECT_DIR/finufft
    [ -d $FINUFFT_ROOT ] || (echo "FINUFFT_ROOT >>$FINUFFT_ROOT<< not found" && exit 1)
    export CUFINUFFT_ROOT=$PROJECT_DIR/cufinufft
    [ -d $CUFINUFFT_ROOT ] || (echo "CUFINUFFT_ROOT >>$CUFINUFFT_ROOT<< not found" && exit 1)
    export LD_LIBRARY_PATH=$LD_LIBRARY_PATH:$FINUFFT_ROOT/lib:$CUFINUFFT_ROOT/lib

    #CMAKE_BUILD_DIR=.
    CMAKE_BUILD_DIR=build_$COMPILER
    
    # Watch out!
    if [ $WIPE_BUILD_DIR == 1 ]; then
        echo "Wiping off ./$CMAKE_BUILD_DIR..."
        [ -d ./$CMAKE_BUILD_DIR ] && rm -rf ./$CMAKE_BUILD_DIR
    fi

    if module is-loaded intel; then
        export LD_PRELOAD=${LD_PRELOAD}:$MKLROOT/lib/intel64/libmkl_def.so:$MKLROOT/lib/intel64/libmkl_avx2.so:$MKLROOT/lib/intel64/libmkl_core.so:$MKLROOT/lib/intel64/libmkl_intel_lp64.so:$MKLROOT/lib/intel64/libmkl_intel_thread.so
        export LD_PRELOAD=${LD_PRELOAD}:$INTEL_MKL_ROOT/lib/intel64/libiomp5.so
    fi

    if [ 1 == 1 ]; then
<<<<<<< HEAD
        cmake -S. -B$CMAKE_BUILD_DIR -DBLUEBILD_GPU=$BLUEBILD_GPU
=======
        cmake -S. -B$CMAKE_BUILD_DIR -DBLUEBILD_GPU=$BLUEBILD_GPU -DCMAKE_BUILD_TYPE="BB_CUSTOM" -DMARLA_ROOT="~/SKA/epfl-radio-astro/marla_gf"
>>>>>>> 72b2db89
        cmake --build $CMAKE_BUILD_DIR -- VERBOSE=1
    else
        if [ 1 == 1 ]; then
            declare -a files_to_del=(
                "./Makefile" "./cmake_install.cmake" "./BLUEBILD*.cmake" "./CMakeCache.txt"
                "./python/Makefile" "./python/cmake_install.cmake"
                "./src/Makefile" "./src/cmake_install.cmake"
                "./tests/Makefile" "./tests/cmake_install.cmake")
            for todel in "${files_to_del[@]}"; do
                [ -f $todel ] && rm $todel 
            done
            declare -a dirs_to_del=(
                "./CMakeFiles" "./tests/CMakeFiles/" "./python/CMakeFiles" "./_deps")
            for todel in "${dirs_to_del[@]}"; do
                [ -d $todel ] && rm -rf $todel 
            done
            exit 0
        fi
        cmake .
        make
    fi
<<<<<<< HEAD
=======

    #echo "__EARLY_EXIT__"
    #exit 0
>>>>>>> 72b2db89

    if [ 1 == 0 ]; then
        echo; echo;
        echo "### Finding bluebild library"
        echo
        echo "@@@ libbluebild.so in $CONDA_PREFIX:"
        find $CONDA_PREFIX -name libbluebild.so -printf "%TY-%Tm-%Td %TH:%TM:%.2TS  %p\n"
        echo;
        echo "@@@ libbluebild.so in pypeline:"
        find ../..         -name libbluebild.so -printf "%TY-%Tm-%Td %TH:%TM:%.2TS  %p\n"
        echo
        if [ 1 == 0 ]; then
            echo "### Checking bluebild.egg-link"
            echo
            BB_EGGLINK=`find $CONDA_PREFIX -name bluebild.egg-link`
            echo "BB_EGGLINK = $BB_EGGLINK"
            ls -l $BB_EGGLINK
            
            exit 0
            
            SRC_PATH=`sed -n '1p' $BB_EGGLINK`
            echo "SRC_PATH = $SRC_PATH"
            find $SRC_PATH -name libbluebild.so -printf "%TY-%Tm-%Td %TH:%TM:%.2TS  %p\n"
            OLD=`find $SRC_PATH -name libbluebild.so | sed -n '1p'`
            echo "OLD = $OLD"
            ls -l $OLD
            NEW=./$CMAKE_BUILD_DIR/src/libbluebild.so
            echo "NEW = $NEW"
            ls -l $NEW
            
            #cp -pv $NEW $OLD
        fi
    fi

    echo
    PYTHON=`which python`
    echo PYTHON=$PYTHON
    $PYTHON -V
    echo

    echo "@@@ Running python import bluebild"
    export PYTHONPATH=/home/orliac/SKA/epfl-radio-astro/pypeline/src/bluebild/build_GCC/python/
    cd ../..
    $PYTHON -c "import bluebild"
    #strace -o trace_output.txt $PYTHON -c "import bluebild; print(bluebild.__file__)" #ctx = bluebild.Context(bluebild.ProcessingUnit.AUTO)"
    cd -


    PY_SCRIPT=../../examples/simulation/lofar_bootes_ss_cpp.py

    export MKL_VERBOSE=0
    export OMP_DISPLAY_AFFINITY=0
    export NUMEXPR_NUM_THREADS=1
    export OPENBLAS_NUM_THREADS=1
    export MKL_NUM_THREADS=1

    if [ $RUN_PYTHON == 1 ]; then
        FIRST=1
        for NTHREADS in 1 #2 4 8 16 32 36
        #for NTHREADS in 36
        do
            export OMP_NUM_THREADS=$NTHREADS
            #time $PYTHON $PY_SCRIPT
            $PYTHON $PY_SCRIPT
            if [ $FIRST == 1 ]; then
                cp -v ./lofar_ss_32.json ./tests/data
                cp -v ./lofar_ss_64.json ./tests/data
                FIRST=0
            fi
        done
    fi


    TEST_SS=$CMAKE_BUILD_DIR/tests/run_tests

    if [ $RUN_TESTS == 1 ]; then
        OMP_NUM_THREADS=40 $TEST_SS --gtest_filter=*$FILTER
        #exit 0
        echo
    fi

    # Output directory for Intel profiling
    SCRATCH=/scratch/$USER
    regex="^i[:digit:][:digit]$"
    myhost=`hostname`
    if [[ "$myhost" == "izar" || $myhost =~ [^i:digit::digit:$] ]]; then
        SCRATCH=/scratch/izar/$USER
    fi
    TEST_DIR=$SCRATCH/css-cpp/test01/$COMPILER
    [ -d $TEST_DIR ] && rm -r $TEST_DIR
    mkdir -p $TEST_DIR
    echo TEST_DIR = $TEST_DIR
    echo

    if [ $RUN_ADVISOR == "1" ]; then
        source /work/scitas-ge/richart/test_stacks/syrah/v1/opt/spack/linux-rhel7-skylake_avx512/gcc-8.4.0/intel-oneapi-advisor-2021.4.0-any7cfov5s4ujprr7plf7ks7xzoyqljz/setvars.sh --force || echo "ignoring warning"
        #advixe-cl --collect=roofline --project-dir=$TEST_DIR/advisor -- $PYTHON $PY_SCRIPT
        advixe-cl --collect=roofline --project-dir=$TEST_DIR/advisor -search-dir src:=./src -- $TEST_SS --gtest_filter=*$FILTER
    fi

    if [ $RUN_VTUNE == "1" ]; then
        echo "### Intel VTune Amplifier"
        source /work/scitas-ge/richart/test_stacks/syrah/v1/opt/spack/linux-rhel7-skylake_avx512/gcc-8.4.0/intel-oneapi-vtune-2021.6.0-34ym22fgautykbgmg5hhgkiwrvbwfvko/setvars.sh || echo "ignoring warning"
        which vtune
        vtune -collect hotspots                                -run-pass-thru=--no-altstack -strategy ldconfig:notrace:notrace -source-search-dir=. -search-dir=. -result-dir=$TEST_DIR/vtune_hs  -- $PYTHON $PY_SCRIPT
        vtune -collect hpc-performance    -call-stack-mode all -run-pass-thru=--no-altstack -strategy ldconfig:notrace:notrace -source-search-dir=. -search-dir=. -result-dir=$TEST_DIR/vtune_hpc -- $PYTHON $PY_SCRIPT
        #vtune -collect memory-consumption -run-pass-thru=--no-altstack -strategy ldconfig:notrace:notrace -source-search-dir=. -search-dir=. -result-dir=$TEST_DIR/vtune_mem -- $PYTHON $PY_SCRIPT

        #vtune-gui $TEST_DIR/vtune_hpc/vtune_hpc.vtune&
    fi
    echo; echo

done<|MERGE_RESOLUTION|>--- conflicted
+++ resolved
@@ -8,19 +8,9 @@
 set -e
 set +x
 
-<<<<<<< HEAD
 export BLUEBILD_GPU=CUDA
 
-export MARLA_ROOT="~/SKA/epfl-radio-astro/marla_gf"
-
-WIPE_BUILD_DIR=0
-=======
-export BLUEBILD_GPU=OFF
-
-#export MARLA_ROOT="~/SKA/epfl-radio-astro/marla_gf"
-
 WIPE_BUILD_DIR=1
->>>>>>> 72b2db89
 RUN_PYTHON=1
 RUN_TESTS=0
 RUN_ADVISOR=0
@@ -109,11 +99,7 @@
     fi
 
     if [ 1 == 1 ]; then
-<<<<<<< HEAD
-        cmake -S. -B$CMAKE_BUILD_DIR -DBLUEBILD_GPU=$BLUEBILD_GPU
-=======
         cmake -S. -B$CMAKE_BUILD_DIR -DBLUEBILD_GPU=$BLUEBILD_GPU -DCMAKE_BUILD_TYPE="BB_CUSTOM" -DMARLA_ROOT="~/SKA/epfl-radio-astro/marla_gf"
->>>>>>> 72b2db89
         cmake --build $CMAKE_BUILD_DIR -- VERBOSE=1
     else
         if [ 1 == 1 ]; then
@@ -135,12 +121,6 @@
         cmake .
         make
     fi
-<<<<<<< HEAD
-=======
-
-    #echo "__EARLY_EXIT__"
-    #exit 0
->>>>>>> 72b2db89
 
     if [ 1 == 0 ]; then
         echo; echo;
