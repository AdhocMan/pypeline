set(BLUEBILD_SOURCE_FILES
	eigensolver.cpp
	gram_matrix.cpp
	intensity_field_data.cpp
	sensitivity_field_data.cpp
	virtual_vis.cpp
	nufft_3d3.cpp
    standard_synthesizer.cpp
	context.cpp
	periodic_synthesis.cpp
	host/eigensolver_host.cpp
	host/gram_matrix_host.cpp
	host/sensitivity_field_data_host.cpp
	host/intensity_field_data_host.cpp
	host/periodic_synthesis_host.cpp
	host/nufft_3d3_host.cpp
	host/virtual_vis_host.cpp
	host/ss_host.cpp
	host/gemmexp.cpp
	host/standard_synthesizer_host.cpp
	)

if(BLUEBILD_CUDA OR BLUEBILD_ROCM)
	list(APPEND BLUEBILD_SOURCE_FILES
		gpu/eigensolver_gpu.cpp
		gpu/sensitivity_field_data_gpu.cpp
		gpu/intensity_field_data_gpu.cpp
		gpu/gram_matrix_gpu.cpp
		gpu/nufft_3d3_gpu.cpp
<<<<<<< HEAD
		gpu/periodic_synthesis_gpu.cpp
		gpu/virtual_vis_gpu.cpp
		gpu/standard_synthesizer_gpu.cpp
=======
		gpu/standard_synthesizer_gpu.cpp
		gpu/util/solver_api.cpp
>>>>>>> 30e5657c
		gpu/kernels/reverse.cu
		gpu/kernels/inv_square.cu
		gpu/kernels/min_diff.cu
		gpu/kernels/gram.cu
<<<<<<< HEAD
		gpu/kernels/scale_matrix.cu
		gpu/kernels/apply_filter.cu
		gpu/kernels/add_vector.cu
=======
>>>>>>> 30e5657c
		gpu/kernels/standard_synthesizer.cu
		)
endif()


# Creates bluebild library with given name. All common target modifications should be done here.
macro(bluebild_create_library _TARGET_NAME)
	add_library(${_TARGET_NAME} ${BLUEBILD_LIBRARY_TYPE}
		${BLUEBILD_SOURCE_FILES}
		)

	set_property(TARGET ${_TARGET_NAME} PROPERTY VERSION ${BLUEBILD_VERSION})
	set_property(TARGET ${_TARGET_NAME} PROPERTY SOVERSION ${BLUEBILD_SO_VERSION})


	# Don't export any symbols of external static libaries. Only works on linux.
	if(UNIX AND NOT APPLE)
		if(${CMAKE_VERSION} VERSION_LESS "3.13.5") 
			target_link_libraries(${_TARGET_NAME} PRIVATE "-Wl,--exclude-libs,ALL")
		else()
			target_link_options(${_TARGET_NAME} PRIVATE "-Wl,--exclude-libs,ALL")
		endif()
	endif()

	# All .cu files are self-contained. Device linking can have issues with propageted linker flags of other targets like MPI.
	if(BLUEBILD_CUDA)
		set_property(TARGET ${_TARGET_NAME} PROPERTY CUDA_RESOLVE_DEVICE_SYMBOLS OFF)
		set_property(TARGET ${_TARGET_NAME} PROPERTY CUDA_SEPARABLE_COMPILATION OFF)
	endif()

	target_compile_options(${_TARGET_NAME} PRIVATE ${BLUEBILD_FLAGS})
	target_include_directories(${_TARGET_NAME} PRIVATE ${BLUEBILD_INCLUDE_DIRS})
	target_link_libraries(${_TARGET_NAME} PRIVATE ${BLUEBILD_EXTERNAL_LIBS})

	target_include_directories(${_TARGET_NAME} INTERFACE $<INSTALL_INTERFACE:include>) # for install(EXPORT ...)
	target_include_directories(${_TARGET_NAME} INTERFACE $<BUILD_INTERFACE:${PROJECT_SOURCE_DIR}/include>  $<BUILD_INTERFACE:${PROJECT_BINARY_DIR}>) # for export(...)

endmacro()

bluebild_create_library(bluebild)
set_target_properties(bluebild PROPERTIES VISIBILITY_INLINES_HIDDEN TRUE CXX_VISIBILITY_PRESET hidden)

if(BLUEBILD_BUILD_TESTS)
	# create library with default visibility if tests are build, to allow linking to internal symbols
	bluebild_create_library(bluebild_test)
	set_target_properties(bluebild_test PROPERTIES VISIBILITY_INLINES_HIDDEN FALSE CXX_VISIBILITY_PRESET default)
	target_compile_options(bluebild_test PUBLIC -DBLUEBILD_STATIC_DEFINE)
	# enable internal timings
	target_compile_options(bluebild_test PUBLIC -DBLUEBILD_TIMING)
endif()

# generate export header to control symbol visibility
include(GenerateExportHeader)
generate_export_header(bluebild)
configure_file("${CMAKE_CURRENT_BINARY_DIR}/bluebild_export.h"
	"${PROJECT_BINARY_DIR}/bluebild/bluebild_export.h"
	COPYONLY
)

# set packge config names
get_target_property(_LIB_TYPE bluebild TYPE)
if(_LIB_TYPE STREQUAL "STATIC_LIBRARY")
	set(BLUEBILD_VERSION_FILE "BLUEBILDStaticConfigVersion.cmake")
	set(BLUEBILD_CONFIG_FILE "BLUEBILDStaticConfig.cmake")
	set(BLUEBILD_TARGETS_FILE "BLUEBILDStaticTargets.cmake")
else()
	set(BLUEBILD_VERSION_FILE "BLUEBILDSharedConfigVersion.cmake")
	set(BLUEBILD_CONFIG_FILE "BLUEBILDSharedConfig.cmake")
	set(BLUEBILD_TARGETS_FILE "BLUEBILDSharedTargets.cmake")
endif()


# generate cmake package
include(CMakePackageConfigHelpers)
write_basic_package_version_file(
	"${PROJECT_BINARY_DIR}/${BLUEBILD_VERSION_FILE}"
	VERSION ${Upstream_VERSION}
	COMPATIBILITY AnyNewerVersion
)
export(TARGETS bluebild NAMESPACE BLUEBILD:: FILE ${PROJECT_BINARY_DIR}/${BLUEBILD_TARGETS_FILE})
configure_file(${PROJECT_SOURCE_DIR}/cmake/${BLUEBILD_CONFIG_FILE}
	"${PROJECT_BINARY_DIR}/${BLUEBILD_CONFIG_FILE}"
	@ONLY
)
configure_file(${PROJECT_SOURCE_DIR}/cmake/BLUEBILDConfig.cmake
	"${PROJECT_BINARY_DIR}/BLUEBILDConfig.cmake"
	COPYONLY
)
configure_file(${PROJECT_SOURCE_DIR}/cmake/BLUEBILDConfigVersion.cmake
	"${PROJECT_BINARY_DIR}/BLUEBILDConfigVersion.cmake"
	COPYONLY
)
configure_file(${PROJECT_SOURCE_DIR}/cmake/BLUEBILDTargets.cmake
	"${PROJECT_BINARY_DIR}/BLUEBILDTargets.cmake"
	COPYONLY
)

# installation commands
if(BLUEBILD_INSTALL STREQUAL "LIB")
	install(TARGETS bluebild DESTINATION ${CMAKE_INSTALL_LIBDIR} EXPORT BLUEBILDTargets)
	install(DIRECTORY ${PROJECT_SOURCE_DIR}/include/bluebild DESTINATION ${CMAKE_INSTALL_INCLUDEDIR} FILES_MATCHING PATTERN "*.h" PATTERN "*.hpp" PATTERN "*.f90")
	install(FILES ${PROJECT_BINARY_DIR}/bluebild/config.h "${PROJECT_BINARY_DIR}/bluebild/bluebild_export.h" DESTINATION ${CMAKE_INSTALL_INCLUDEDIR}/bluebild)
	install(EXPORT BLUEBILDTargets NAMESPACE BLUEBILD:: DESTINATION ${CMAKE_INSTALL_LIBDIR}/cmake/BLUEBILD FILE ${BLUEBILD_TARGETS_FILE})
	install(
	  FILES
		"${PROJECT_BINARY_DIR}/BLUEBILDConfig.cmake"
		"${PROJECT_BINARY_DIR}/BLUEBILDTargets.cmake"
		"${PROJECT_BINARY_DIR}/BLUEBILDConfigVersion.cmake"
		"${PROJECT_BINARY_DIR}/${BLUEBILD_CONFIG_FILE}"
		"${PROJECT_BINARY_DIR}/${BLUEBILD_VERSION_FILE}"
	  DESTINATION
	    ${CMAKE_INSTALL_LIBDIR}/cmake/BLUEBILD
	)

	install(DIRECTORY "${PROJECT_SOURCE_DIR}/cmake/modules"
		DESTINATION "${CMAKE_INSTALL_LIBDIR}/cmake/BLUEBILD"
        FILES_MATCHING PATTERN "*.cmake")

endif()<|MERGE_RESOLUTION|>--- conflicted
+++ resolved
@@ -27,24 +27,17 @@
 		gpu/intensity_field_data_gpu.cpp
 		gpu/gram_matrix_gpu.cpp
 		gpu/nufft_3d3_gpu.cpp
-<<<<<<< HEAD
 		gpu/periodic_synthesis_gpu.cpp
 		gpu/virtual_vis_gpu.cpp
 		gpu/standard_synthesizer_gpu.cpp
-=======
-		gpu/standard_synthesizer_gpu.cpp
 		gpu/util/solver_api.cpp
->>>>>>> 30e5657c
 		gpu/kernels/reverse.cu
 		gpu/kernels/inv_square.cu
 		gpu/kernels/min_diff.cu
 		gpu/kernels/gram.cu
-<<<<<<< HEAD
 		gpu/kernels/scale_matrix.cu
 		gpu/kernels/apply_filter.cu
 		gpu/kernels/add_vector.cu
-=======
->>>>>>> 30e5657c
 		gpu/kernels/standard_synthesizer.cu
 		)
 endif()
