set(BLUEBILD_SOURCE_FILES
	eigensolver.cpp
	gram_matrix.cpp
	intensity_field_data.cpp
	sensitivity_field_data.cpp
	virtual_vis.cpp
	nufft_3d3.cpp
    standard_synthesizer.cpp
	context.cpp
	periodic_synthesis.cpp
	host/eigensolver_host.cpp
	host/gram_matrix_host.cpp
	host/sensitivity_field_data_host.cpp
	host/intensity_field_data_host.cpp
	host/periodic_synthesis_host.cpp
	host/nufft_3d3_host.cpp
<<<<<<< HEAD
	host/virtual_vis_host.cpp
=======
    host/ss_host.cpp
    host/gemmexp.cpp
    host/standard_synthesizer_host.cpp
>>>>>>> 586ebf9f
	)

if(BLUEBILD_CUDA OR BLUEBILD_ROCM)
	list(APPEND BLUEBILD_SOURCE_FILES
		gpu/eigensolver_gpu.cpp
		gpu/sensitivity_field_data_gpu.cpp
		gpu/intensity_field_data_gpu.cpp
		gpu/gram_matrix_gpu.cpp
		gpu/nufft_3d3_gpu.cpp
<<<<<<< HEAD
		gpu/periodic_synthesis_gpu.cpp
		gpu/virtual_vis_gpu.cpp
=======
        gpu/standard_synthesizer_gpu.cpp
>>>>>>> 586ebf9f
		gpu/kernels/reverse.cu
		gpu/kernels/inv_square.cu
		gpu/kernels/min_diff.cu
		gpu/kernels/gram.cu
<<<<<<< HEAD
		gpu/kernels/scale_matrix.cu
		gpu/kernels/apply_filter.cu
		gpu/kernels/add_vector.cu
=======
        gpu/kernels/standard_synthesizer.cu
>>>>>>> 586ebf9f
		)
endif()


# Creates bluebild library with given name. All common target modifications should be done here.
macro(bluebild_create_library _TARGET_NAME)
	add_library(${_TARGET_NAME} ${BLUEBILD_LIBRARY_TYPE}
		${BLUEBILD_SOURCE_FILES}
		)

	set_property(TARGET ${_TARGET_NAME} PROPERTY VERSION ${BLUEBILD_VERSION})
	set_property(TARGET ${_TARGET_NAME} PROPERTY SOVERSION ${BLUEBILD_SO_VERSION})


	# Don't export any symbols of external static libaries. Only works on linux.
	if(UNIX AND NOT APPLE)
		if(${CMAKE_VERSION} VERSION_LESS "3.13.5") 
			target_link_libraries(${_TARGET_NAME} PRIVATE "-Wl,--exclude-libs,ALL")
		else()
			target_link_options(${_TARGET_NAME} PRIVATE "-Wl,--exclude-libs,ALL")
		endif()
	endif()

	# All .cu files are self-contained. Device linking can have issues with propageted linker flags of other targets like MPI.
	if(BLUEBILD_CUDA)
		set_property(TARGET ${_TARGET_NAME} PROPERTY CUDA_RESOLVE_DEVICE_SYMBOLS OFF)
		set_property(TARGET ${_TARGET_NAME} PROPERTY CUDA_SEPARABLE_COMPILATION OFF)
	endif()

	target_compile_options(${_TARGET_NAME} PRIVATE ${BLUEBILD_DEFINITIONS} ${BLUEBILD_EXTERNAL_COMPILE_OPTIONS})
	target_include_directories(${_TARGET_NAME} PRIVATE ${BLUEBILD_EXTERNAL_INCLUDE_DIRS} ${BLUEBILD_INCLUDE_DIRS})


	target_link_libraries(${_TARGET_NAME} PRIVATE ${BLUEBILD_EXTERNAL_LIBS})

	target_include_directories(${_TARGET_NAME} INTERFACE ${BLUEBILD_INTERFACE_INCLUDE_DIRS})
	target_include_directories(${_TARGET_NAME} INTERFACE $<INSTALL_INTERFACE:include>) # for install(EXPORT ...)
	target_include_directories(${_TARGET_NAME} INTERFACE $<BUILD_INTERFACE:${PROJECT_SOURCE_DIR}/include>  $<BUILD_INTERFACE:${PROJECT_BINARY_DIR}>) # for export(...)

endmacro()

bluebild_create_library(bluebild)
set_target_properties(bluebild PROPERTIES VISIBILITY_INLINES_HIDDEN TRUE CXX_VISIBILITY_PRESET hidden)

if(BLUEBILD_BUILD_TESTS)
	# create library with default visibility if tests are build, to allow linking to internal symbols
	bluebild_create_library(bluebild_test)
	set_target_properties(bluebild_test PROPERTIES VISIBILITY_INLINES_HIDDEN FALSE CXX_VISIBILITY_PRESET default)
	target_compile_options(bluebild_test PUBLIC -DBLUEBILD_STATIC_DEFINE)
	# enable internal timings
	target_compile_options(bluebild_test PUBLIC -DBLUEBILD_TIMING)
endif()

# generate export header to control symbol visibility
include(GenerateExportHeader)
generate_export_header(bluebild)
configure_file("${CMAKE_CURRENT_BINARY_DIR}/bluebild_export.h"
	"${PROJECT_BINARY_DIR}/bluebild/bluebild_export.h"
	COPYONLY
)

# set packge config names
get_target_property(_LIB_TYPE bluebild TYPE)
if(_LIB_TYPE STREQUAL "STATIC_LIBRARY")
	set(BLUEBILD_VERSION_FILE "BLUEBILDStaticConfigVersion.cmake")
	set(BLUEBILD_CONFIG_FILE "BLUEBILDStaticConfig.cmake")
	set(BLUEBILD_TARGETS_FILE "BLUEBILDStaticTargets.cmake")
else()
	set(BLUEBILD_VERSION_FILE "BLUEBILDSharedConfigVersion.cmake")
	set(BLUEBILD_CONFIG_FILE "BLUEBILDSharedConfig.cmake")
	set(BLUEBILD_TARGETS_FILE "BLUEBILDSharedTargets.cmake")
endif()


# generate cmake package
include(CMakePackageConfigHelpers)
write_basic_package_version_file(
	"${PROJECT_BINARY_DIR}/${BLUEBILD_VERSION_FILE}"
	VERSION ${Upstream_VERSION}
	COMPATIBILITY AnyNewerVersion
)
export(TARGETS bluebild NAMESPACE BLUEBILD:: FILE ${PROJECT_BINARY_DIR}/${BLUEBILD_TARGETS_FILE})
configure_file(${PROJECT_SOURCE_DIR}/cmake/${BLUEBILD_CONFIG_FILE}
	"${PROJECT_BINARY_DIR}/${BLUEBILD_CONFIG_FILE}"
	@ONLY
)
configure_file(${PROJECT_SOURCE_DIR}/cmake/BLUEBILDConfig.cmake
	"${PROJECT_BINARY_DIR}/BLUEBILDConfig.cmake"
	COPYONLY
)
configure_file(${PROJECT_SOURCE_DIR}/cmake/BLUEBILDConfigVersion.cmake
	"${PROJECT_BINARY_DIR}/BLUEBILDConfigVersion.cmake"
	COPYONLY
)
configure_file(${PROJECT_SOURCE_DIR}/cmake/BLUEBILDTargets.cmake
	"${PROJECT_BINARY_DIR}/BLUEBILDTargets.cmake"
	COPYONLY
)

# installation commands
if(BLUEBILD_INSTALL STREQUAL "LIB")
	install(TARGETS bluebild DESTINATION ${CMAKE_INSTALL_LIBDIR} EXPORT BLUEBILDTargets)
	install(DIRECTORY ${PROJECT_SOURCE_DIR}/include/bluebild DESTINATION ${CMAKE_INSTALL_INCLUDEDIR} FILES_MATCHING PATTERN "*.h" PATTERN "*.hpp" PATTERN "*.f90")
	install(FILES ${PROJECT_BINARY_DIR}/bluebild/config.h "${PROJECT_BINARY_DIR}/bluebild/bluebild_export.h" DESTINATION ${CMAKE_INSTALL_INCLUDEDIR}/bluebild)
	install(EXPORT BLUEBILDTargets NAMESPACE BLUEBILD:: DESTINATION ${CMAKE_INSTALL_LIBDIR}/cmake/BLUEBILD FILE ${BLUEBILD_TARGETS_FILE})
	install(
	  FILES
		"${PROJECT_BINARY_DIR}/BLUEBILDConfig.cmake"
		"${PROJECT_BINARY_DIR}/BLUEBILDTargets.cmake"
		"${PROJECT_BINARY_DIR}/BLUEBILDConfigVersion.cmake"
		"${PROJECT_BINARY_DIR}/${BLUEBILD_CONFIG_FILE}"
		"${PROJECT_BINARY_DIR}/${BLUEBILD_VERSION_FILE}"
	  DESTINATION
	    ${CMAKE_INSTALL_LIBDIR}/cmake/BLUEBILD
	)

	install(DIRECTORY "${PROJECT_SOURCE_DIR}/cmake/modules"
		DESTINATION "${CMAKE_INSTALL_LIBDIR}/cmake/BLUEBILD"
        FILES_MATCHING PATTERN "*.cmake")

endif()<|MERGE_RESOLUTION|>--- conflicted
+++ resolved
@@ -14,13 +14,10 @@
 	host/intensity_field_data_host.cpp
 	host/periodic_synthesis_host.cpp
 	host/nufft_3d3_host.cpp
-<<<<<<< HEAD
 	host/virtual_vis_host.cpp
-=======
-    host/ss_host.cpp
-    host/gemmexp.cpp
-    host/standard_synthesizer_host.cpp
->>>>>>> 586ebf9f
+	host/ss_host.cpp
+	host/gemmexp.cpp
+	host/standard_synthesizer_host.cpp
 	)
 
 if(BLUEBILD_CUDA OR BLUEBILD_ROCM)
@@ -30,23 +27,17 @@
 		gpu/intensity_field_data_gpu.cpp
 		gpu/gram_matrix_gpu.cpp
 		gpu/nufft_3d3_gpu.cpp
-<<<<<<< HEAD
 		gpu/periodic_synthesis_gpu.cpp
 		gpu/virtual_vis_gpu.cpp
-=======
-        gpu/standard_synthesizer_gpu.cpp
->>>>>>> 586ebf9f
+		gpu/standard_synthesizer_gpu.cpp
 		gpu/kernels/reverse.cu
 		gpu/kernels/inv_square.cu
 		gpu/kernels/min_diff.cu
 		gpu/kernels/gram.cu
-<<<<<<< HEAD
 		gpu/kernels/scale_matrix.cu
 		gpu/kernels/apply_filter.cu
 		gpu/kernels/add_vector.cu
-=======
-        gpu/kernels/standard_synthesizer.cu
->>>>>>> 586ebf9f
+		gpu/kernels/standard_synthesizer.cu
 		)
 endif()
 
